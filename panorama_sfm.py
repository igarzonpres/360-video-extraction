"""
An example for running incremental SfM on 360 spherical panorama images.
"""

import argparse
from collections.abc import Sequence
from pathlib import Path

import cv2
import numpy as np
import PIL.ExifTags
import PIL.Image
from scipy.spatial.transform import Rotation
from tqdm import tqdm

import pycolmap
from pycolmap import logging
import json

def load_rotation_override_if_any(input_image_path: Path | None):
    """
    Look for rotation_override.json written by the GUI.
    Search order:
      1) input_image_path (e.g. .../frames)
      2) parent of input_image_path (the folder you dropped into the GUI)
      3) current working directory
    Returns (pairs, ref_idx) or (None, None)
    """
    candidates = []
    if input_image_path:
        candidates.append(Path(input_image_path) / "rotation_override.json")
        candidates.append(Path(input_image_path).parent / "rotation_override.json")
    candidates.append(Path.cwd() / "rotation_override.json")

    for p in candidates:
        if p.exists():
            try:
                data = json.loads(p.read_text(encoding="utf-8"))
                pairs = data.get("pitch_yaw_pairs", None)
                ref_idx = data.get("ref_idx", 0)
                if isinstance(pairs, list) and len(pairs) > 0:
                    # Coerce to floats & ints defensively
                    pairs = [(float(a), float(b)) for (a, b) in pairs]
                    ref_idx = int(ref_idx)
                    logging.info(f"Using rotation_override.json at: {p}")
                    return pairs, ref_idx
            except Exception as e:
                logging.warning(f"Failed to read {p}: {e}")
    return None, None



def create_virtual_camera(
    pano_height: int, fov_deg: float = 90
) -> pycolmap.Camera:
    """Create a virtual perspective camera (SIMPLE_PINHOLE).

    This pycolmap build expects a single focal parameter for SIMPLE_PINHOLE
    and centers the principal point by default.
    """
    image_size = int(pano_height * fov_deg / 180)
    focal = image_size / (2 * np.tan(np.deg2rad(fov_deg) / 2))
    return pycolmap.Camera.create(0, "SIMPLE_PINHOLE", float(focal), image_size, image_size)


def get_virtual_camera_rays(camera: pycolmap.Camera) -> np.ndarray:
    size = (camera.width, camera.height)
    y, x = np.indices(size).astype(np.float32)
    xy = np.column_stack([x.ravel(), y.ravel()])
    # The center of the upper left most pixel has coordinate (0.5, 0.5)
    xy += 0.5
    xy_norm = camera.cam_from_img(xy)
    rays = np.concatenate([xy_norm, np.ones_like(xy_norm[:, :1])], -1)
    rays /= np.linalg.norm(rays, axis=-1, keepdims=True)
    return rays


def spherical_img_from_cam(image_size, rays_in_cam: np.ndarray) -> np.ndarray:
    """Project rays into a 360 panorama (spherical) image."""
    if image_size[0] != image_size[1] * 2:
        raise ValueError("Only 360° panoramas are supported.")
    if rays_in_cam.ndim != 2 or rays_in_cam.shape[1] != 3:
        raise ValueError(f"{rays_in_cam.shape=} but expected (N,3).")
    r = rays_in_cam.T
    yaw = np.arctan2(r[0], r[2])
    pitch = -np.arctan2(r[1], np.linalg.norm(r[[0, 2]], axis=0))
    u = (1 + yaw / np.pi) / 2
    v = (1 - pitch * 2 / np.pi) / 2
    return np.stack([u, v], -1) * image_size


def get_virtual_rotations() -> Sequence[np.ndarray]:
    """Custom virtual camera rotations defined by exact pitch/yaw angles."""
    pitch_yaw_pairs = [
        (0, 90), #Reference Pose
        (42, 0),
        (-42, 0),
        (0, 42),
        (0, -42),
        (42, 180),
        (-42, 180),
        (0, 222),
        (0, 138),
        
    ]
    cams_from_pano_r = []
    for pitch_deg, yaw_deg in pitch_yaw_pairs:
        cam_from_pano_r = Rotation.from_euler(
            "YX", [yaw_deg, pitch_deg], degrees=True
        ).as_matrix()
        cams_from_pano_r.append(cam_from_pano_r)
    return cams_from_pano_r


def create_pano_rig_config(
    cams_from_pano_rotation: Sequence[np.ndarray], ref_idx: int = 0
) -> pycolmap.RigConfig:
    """Create a RigConfig with proper stereo-style outward Z-offsets."""
    rig_cameras = []
    baseline = 0.065  # 6.5cm stereo separation

    for idx, cam_from_pano_rotation in enumerate(cams_from_pano_rotation):
        if idx == ref_idx:
            cam_from_rig = None
        else:
            cam_from_ref_rotation = (
                cam_from_pano_rotation @ cams_from_pano_rotation[ref_idx].T
            )

            # Views 1–5 = right lens, 6–10 = left lens
            side = 1 if idx <= 4 else -1
            local_offset = np.array([-baseline * side, 0, 0])
            translation = cam_from_ref_rotation @ local_offset

            cam_from_rig = pycolmap.Rigid3d(
                pycolmap.Rotation3d(cam_from_ref_rotation),
                translation
            )

        rig_cameras.append(
            pycolmap.RigConfigCamera(
                ref_sensor=(idx == ref_idx),
                image_prefix=f"pano_camera{idx}/",
                cam_from_rig=cam_from_rig,
            )
        )
    return pycolmap.RigConfig(cameras=rig_cameras)



def _wrap_angle_deg(a: float) -> float:
    return ((a + 180.0) % 360.0) - 180.0


def render_perspective_images(
    pano_image_names: Sequence[str],
    pano_image_dir: Path,
    output_image_dir: Path,
    mask_dir: Path,
    override_pairs: list[tuple[float, float]] | None = None,
    override_ref_idx: int | None = None,
    export_xmp: bool = False,
) -> pycolmap.RigConfig:
    # Build camera rotations
    if override_pairs is not None:
        cams_from_pano_rotation = []
        used_pairs: list[tuple[float, float]] = []
        for pitch_deg, yaw_deg in override_pairs:
            R = Rotation.from_euler("YX", [yaw_deg, pitch_deg], degrees=True).as_matrix()
            cams_from_pano_rotation.append(R)
            used_pairs.append((float(pitch_deg), float(yaw_deg)))
        ref_idx = 0 if override_ref_idx is None else override_ref_idx
        logging.info(f"Loaded {len(cams_from_pano_rotation)} rotations from override (ref_idx={ref_idx}).")
    else:
        # Use built-in rotations and record their source angles
        built_in_pairs = [
            (0.0, 90.0),
            (42.0, 0.0),
            (-42.0, 0.0),
            (0.0, 42.0),
            (0.0, -42.0),
            (42.0, 180.0),
            (-42.0, 180.0),
            (0.0, 222.0),
            (0.0, 138.0),
        ]
        cams_from_pano_rotation = [
            Rotation.from_euler("YX", [yaw_deg, pitch_deg], degrees=True).as_matrix()
            for (pitch_deg, yaw_deg) in built_in_pairs
        ]
        used_pairs = built_in_pairs
        ref_idx = 0  # your current default
        logging.info(f"Using built-in get_virtual_rotations() (ref_idx={ref_idx}).")

    rig_config = create_pano_rig_config(cams_from_pano_rotation, ref_idx=ref_idx)

    def write_xmp_sidecar(image_path: Path, pitch_deg: float, yaw_deg: float, camera: pycolmap.Camera):
        """Write a minimal XMP sidecar with yaw/pitch/roll and intrinsics for RealityCapture.
        - Uses GPano Pose* degrees as generic orientation hints
        - Adds aux:FocalLength in pixels
        """
        # Derive pose directly from the known render angles
        heading = _wrap_angle_deg(-float(yaw_deg))
        pitch_out = float(pitch_deg)
        roll_out = 0.0

        # Robustly get focal in pixels from camera params across models
        try:
            params = np.array(camera.params, dtype=float)
        except Exception:
            params = None
        if params is not None and params.size >= 2:
            fx, fy = float(params[0]), float(params[1])
            focal = float((fx + fy) / 2.0)
        elif params is not None and params.size >= 1:
            focal = float(params[0])
        else:
            # Fallback: try attribute if available, else set to 0
            focal = float(getattr(camera, "focal_length", 0.0) or 0.0)

        width = int(camera.width)
        height = int(camera.height)

        xmp = f"""<?xpacket begin='﻿' id='W5M0MpCehiHzreSzNTczkc9d'?>
<x:xmpmeta xmlns:x='adobe:ns:meta/'>
 <rdf:RDF xmlns:rdf='http://www.w3.org/1999/02/22-rdf-syntax-ns#'>
  <rdf:Description xmlns:GPano='http://ns.google.com/photos/1.0/panorama/'>
   <GPano:PoseHeadingDegrees>{heading:.6f}</GPano:PoseHeadingDegrees>
   <GPano:PosePitchDegrees>{pitch_out:.6f}</GPano:PosePitchDegrees>
   <GPano:PoseRollDegrees>{roll_out:.6f}</GPano:PoseRollDegrees>
  </rdf:Description>
  <rdf:Description xmlns:aux='http://ns.adobe.com/exif/1.0/aux/'>
   <aux:FocalLength>{focal:.6f}</aux:FocalLength>
  </rdf:Description>
  <rdf:Description xmlns:tiff='http://ns.adobe.com/tiff/1.0/'>
   <tiff:ImageWidth>{width}</tiff:ImageWidth>
   <tiff:ImageLength>{height}</tiff:ImageLength>
  </rdf:Description>
 </rdf:RDF>
</x:xmpmeta>
<?xpacket end='w'?>
"""
        try:
            image_path.with_suffix('.xmp').write_text(xmp, encoding='utf-8')
        except Exception:
            pass


    # We assign each pano pixel to the virtual camera with the closest center.
    cam_centers_in_pano = np.einsum(
        "nij,i->nj", cams_from_pano_rotation, [0, 0, 1]
    )

    camera = pano_size = rays_in_cam = None
    mask_mappings: list[tuple[str, str]] = []  # (image_name, absolute mask path)
    for pano_name in tqdm(pano_image_names):
        pano_path = pano_image_dir / pano_name
        try:
            pano_image = PIL.Image.open(pano_path)
        except PIL.Image.UnidentifiedImageError:
            logging.info(f"Skipping file {pano_path} as it cannot be read.")
            continue
        pano_exif = pano_image.getexif()
        pano_image = np.asarray(pano_image)
        gpsonly_exif = PIL.Image.Exif()
        gpsonly_exif[PIL.ExifTags.IFD.GPSInfo] = pano_exif.get_ifd(
            PIL.ExifTags.IFD.GPSInfo
        )

        pano_height, pano_width, *_ = pano_image.shape
        if pano_width != pano_height * 2:
            raise ValueError("Only 360° panoramas are supported.")

        if camera is None:  # First image.
            camera = create_virtual_camera(pano_height)
            for rig_camera in rig_config.cameras:
                rig_camera.camera = camera
            pano_size = (pano_width, pano_height)
            rays_in_cam = get_virtual_camera_rays(camera)  # Precompute.
        else:
            if (pano_width, pano_height) != pano_size:
                raise ValueError(
                    "Panoramas of different sizes are not supported."
                )

        for cam_idx, cam_from_pano_r in enumerate(cams_from_pano_rotation):
            rays_in_pano = rays_in_cam @ cam_from_pano_r
            xy_in_pano = spherical_img_from_cam(pano_size, rays_in_pano)
            xy_in_pano = xy_in_pano.reshape(
                camera.width, camera.height, 2
            ).astype(np.float32)
            xy_in_pano -= 0.5  # COLMAP to OpenCV pixel origin.
            image = cv2.remap(
                pano_image,
                *np.moveaxis(xy_in_pano, -1, 0),
                cv2.INTER_LINEAR,
                borderMode=cv2.BORDER_WRAP,
            )
            # We define a mask such that each pixel of the panorama has its
            # features extracted only in a single virtual camera.
            closest_camera = np.argmax(rays_in_pano @ cam_centers_in_pano.T, -1)
            mask = (
                ((closest_camera == cam_idx) * 255)
                .astype(np.uint8)
                .reshape(camera.width, camera.height)
            )

            image_name = rig_config.cameras[cam_idx].image_prefix + pano_name
            # Build mask name as <image_base>.mask.png, avoiding double extensions like .jpg.png
            _img_rel = Path(image_name)
            mask_rel = _img_rel.parent / f"{_img_rel.stem}.mask.png"

            image_path = output_image_dir / image_name
            image_path.parent.mkdir(exist_ok=True, parents=True)
            PIL.Image.fromarray(image).save(image_path, exif=gpsonly_exif)

<<<<<<< HEAD
            mask_path = mask_dir / mask_rel
=======
            if export_xmp:
                pitch_deg, yaw_deg = used_pairs[cam_idx]
                write_xmp_sidecar(image_path, float(pitch_deg), float(yaw_deg), camera)

            mask_path = mask_dir / mask_name
>>>>>>> d237529f
            mask_path.parent.mkdir(exist_ok=True, parents=True)
            if not pycolmap.Bitmap.from_array(mask).write(mask_path):
                raise RuntimeError(f"Cannot write {mask_path}")
            # Record mapping: image relative name (as used by COLMAP) -> mask absolute path
            mask_mappings.append((image_name, str(mask_path.resolve())))

    # Write mask list file for COLMAP to use arbitrary mask filenames
    mask_list_path = mask_dir / "mask_list.txt"
    with open(mask_list_path, "w", encoding="utf-8") as f:
        for img_name, mpath in mask_mappings:
            f.write(f"{img_name} {mpath}\n")

    return rig_config


def run(args):
    image_dir = args.output_path / "images"
    mask_dir = args.output_path / "masks"
    image_dir.mkdir(exist_ok=True, parents=True)
    mask_dir.mkdir(exist_ok=True, parents=True)

    database_path = args.output_path / "database.db"
    if database_path.exists():
        database_path.unlink()
    rec_path = args.output_path / "sparse"
    rec_path.mkdir(exist_ok=True, parents=True)

    # --- gather input panos ---
    pano_image_dir = args.input_image_path
    pano_image_names = sorted(
        p.relative_to(pano_image_dir).as_posix()
        for p in pano_image_dir.rglob("*")
        if not p.is_dir()
    )
    logging.info(f"Found {len(pano_image_names)} images in {pano_image_dir}.")

    # --- NEW: try rotation_override.json (from GUI) ---
    override_pairs, override_ref_idx = load_rotation_override_if_any(pano_image_dir)
    if override_pairs is not None:
        logging.info(f"Using rotation_override: {len(override_pairs)} views (ref_idx={override_ref_idx}).")
    else:
        logging.info("No rotation_override.json found; using built-in get_virtual_rotations().")

    # --- pass override into renderer ---
    rig_config = render_perspective_images(
        pano_image_names,
        pano_image_dir,
        image_dir,
        mask_dir,
        override_pairs=override_pairs,
        override_ref_idx=override_ref_idx,
        export_xmp=bool(getattr(args, 'export_rc_xmp', False)),
    )

    pycolmap.set_random_seed(0)


    extraction_options = pycolmap.SiftExtractionOptions()
    extraction_options.use_gpu = True
    extraction_options.gpu_index = "0"

    # Use mask_list to support custom naming (e.g., <image>.mask.png)
    reader_opts = {"mask_list_path": mask_dir / "mask_list.txt"}
    pycolmap.extract_features(
        database_path,
        image_dir,
        reader_options=reader_opts,
        sift_options=extraction_options,
        camera_mode=pycolmap.CameraMode.PER_FOLDER,
    )

    with pycolmap.Database(database_path) as db:
        pycolmap.apply_rig_config([rig_config], db)

    matching_options = pycolmap.SiftMatchingOptions()
    matching_options.use_gpu = True
    matching_options.gpu_index = "0"

    if args.matcher == "sequential":
        seq_opts = pycolmap.SequentialMatchingOptions(loop_detection=True)
        pycolmap.match_sequential(database_path, matching_options=seq_opts, sift_options=matching_options)
    elif args.matcher == "exhaustive":
        pycolmap.match_exhaustive(database_path, sift_options=matching_options)
    elif args.matcher == "vocabtree":
        pycolmap.match_vocabtree(database_path, sift_options=matching_options)
    elif args.matcher == "spatial":
        pycolmap.match_spatial(database_path, sift_options=matching_options)
    else:
        logging.fatal(f"Unknown matcher: {args.matcher}")

    opts = pycolmap.IncrementalPipelineOptions(
        ba_refine_sensor_from_rig=False,
        ba_refine_focal_length=False,
        ba_refine_principal_point=False,
        ba_refine_extra_params=False,
    )
    recs = pycolmap.incremental_mapping(database_path, image_dir, rec_path, opts)
    for idx, rec in recs.items():
        logging.info(f"#{idx} {rec.summary()}")

if __name__ == "__main__":
    parser = argparse.ArgumentParser()
    parser.add_argument("--input_image_path", type=Path, required=True)
    parser.add_argument("--output_path", type=Path, required=True)
    parser.add_argument("--matcher", default="sequential", choices=["sequential", "exhaustive", "vocabtree", "spatial"])
    parser.add_argument("--export_rc_xmp", action="store_true", help="Write XMP sidecars with yaw/pitch/roll and intrinsics")
    run(parser.parse_args())<|MERGE_RESOLUTION|>--- conflicted
+++ resolved
@@ -313,16 +313,11 @@
             image_path = output_image_dir / image_name
             image_path.parent.mkdir(exist_ok=True, parents=True)
             PIL.Image.fromarray(image).save(image_path, exif=gpsonly_exif)
-
-<<<<<<< HEAD
-            mask_path = mask_dir / mask_rel
-=======
             if export_xmp:
                 pitch_deg, yaw_deg = used_pairs[cam_idx]
                 write_xmp_sidecar(image_path, float(pitch_deg), float(yaw_deg), camera)
 
-            mask_path = mask_dir / mask_name
->>>>>>> d237529f
+            mask_path = mask_dir / mask_rel
             mask_path.parent.mkdir(exist_ok=True, parents=True)
             if not pycolmap.Bitmap.from_array(mask).write(mask_path):
                 raise RuntimeError(f"Cannot write {mask_path}")
